--- conflicted
+++ resolved
@@ -403,17 +403,12 @@
 	c.disconnect()
 }
 
-<<<<<<< HEAD
 func (c *client) internalConnLost(err error) {
-	close(c.stop)
-=======
-func (c *Client) internalConnLost(err error) {
 	select { // Avoid panic when c has already been closed
 	case <-c.stop:
 	default:
 		close(c.stop)
 	}
->>>>>>> 7d3a3bed
 	c.conn.Close()
 	c.workers.Wait()
 	if c.IsConnected() {
