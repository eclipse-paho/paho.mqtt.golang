--- conflicted
+++ resolved
@@ -5,12 +5,6 @@
 require github.com/eclipse/paho.mqtt.golang v1.5.0
 
 require (
-<<<<<<< HEAD
 	github.com/liooooo29/paho.mqtt.golang v1.3.5
 	golang.org/x/net v0.0.0-20201029055024-942e2f445f3c // indirect
-=======
-	github.com/gorilla/websocket v1.5.3 // indirect
-	golang.org/x/net v0.44.0 // indirect
-	golang.org/x/sync v0.17.0 // indirect
->>>>>>> afbea503
 )