/*
 * Copyright (c) 2021 IBM Corp and others.
 *
 * All rights reserved. This program and the accompanying materials
 * are made available under the terms of the Eclipse Public License v2.0
 * and Eclipse Distribution License v1.0 which accompany this distribution.
 *
 * The Eclipse Public License is available at
 *    https://www.eclipse.org/legal/epl-2.0/
 * and the Eclipse Distribution License is available at
 *   http://www.eclipse.org/org/documents/edl-v10.php.
 *
 * Contributors:
 *    Allan Stockdill-Mander
 */

package packets

import (
	"bytes"
	"fmt"
	"reflect"
	"testing"
)

func TestPacketNames(t *testing.T) {
	if PacketNames[1] != "CONNECT" {
		t.Errorf("PacketNames[1] is %s, should be %s", PacketNames[1], "CONNECT")
	}
	if PacketNames[2] != "CONNACK" {
		t.Errorf("PacketNames[2] is %s, should be %s", PacketNames[2], "CONNACK")
	}
	if PacketNames[3] != "PUBLISH" {
		t.Errorf("PacketNames[3] is %s, should be %s", PacketNames[3], "PUBLISH")
	}
	if PacketNames[4] != "PUBACK" {
		t.Errorf("PacketNames[4] is %s, should be %s", PacketNames[4], "PUBACK")
	}
	if PacketNames[5] != "PUBREC" {
		t.Errorf("PacketNames[5] is %s, should be %s", PacketNames[5], "PUBREC")
	}
	if PacketNames[6] != "PUBREL" {
		t.Errorf("PacketNames[6] is %s, should be %s", PacketNames[6], "PUBREL")
	}
	if PacketNames[7] != "PUBCOMP" {
		t.Errorf("PacketNames[7] is %s, should be %s", PacketNames[7], "PUBCOMP")
	}
	if PacketNames[8] != "SUBSCRIBE" {
		t.Errorf("PacketNames[8] is %s, should be %s", PacketNames[8], "SUBSCRIBE")
	}
	if PacketNames[9] != "SUBACK" {
		t.Errorf("PacketNames[9] is %s, should be %s", PacketNames[9], "SUBACK")
	}
	if PacketNames[10] != "UNSUBSCRIBE" {
		t.Errorf("PacketNames[10] is %s, should be %s", PacketNames[10], "UNSUBSCRIBE")
	}
	if PacketNames[11] != "UNSUBACK" {
		t.Errorf("PacketNames[11] is %s, should be %s", PacketNames[11], "UNSUBACK")
	}
	if PacketNames[12] != "PINGREQ" {
		t.Errorf("PacketNames[12] is %s, should be %s", PacketNames[12], "PINGREQ")
	}
	if PacketNames[13] != "PINGRESP" {
		t.Errorf("PacketNames[13] is %s, should be %s", PacketNames[13], "PINGRESP")
	}
	if PacketNames[14] != "DISCONNECT" {
		t.Errorf("PacketNames[14] is %s, should be %s", PacketNames[14], "DISCONNECT")
	}
}

func TestPacketConsts(t *testing.T) {
	if Connect != 1 {
		t.Errorf("Const for Connect is %d, should be %d", Connect, 1)
	}
	if Connack != 2 {
		t.Errorf("Const for Connack is %d, should be %d", Connack, 2)
	}
	if Publish != 3 {
		t.Errorf("Const for Publish is %d, should be %d", Publish, 3)
	}
	if Puback != 4 {
		t.Errorf("Const for Puback is %d, should be %d", Puback, 4)
	}
	if Pubrec != 5 {
		t.Errorf("Const for Pubrec is %d, should be %d", Pubrec, 5)
	}
	if Pubrel != 6 {
		t.Errorf("Const for Pubrel is %d, should be %d", Pubrel, 6)
	}
	if Pubcomp != 7 {
		t.Errorf("Const for Pubcomp is %d, should be %d", Pubcomp, 7)
	}
	if Subscribe != 8 {
		t.Errorf("Const for Subscribe is %d, should be %d", Subscribe, 8)
	}
	if Suback != 9 {
		t.Errorf("Const for Suback is %d, should be %d", Suback, 9)
	}
	if Unsubscribe != 10 {
		t.Errorf("Const for Unsubscribe is %d, should be %d", Unsubscribe, 10)
	}
	if Unsuback != 11 {
		t.Errorf("Const for Unsuback is %d, should be %d", Unsuback, 11)
	}
	if Pingreq != 12 {
		t.Errorf("Const for Pingreq is %d, should be %d", Pingreq, 12)
	}
	if Pingresp != 13 {
		t.Errorf("Const for Pingresp is %d, should be %d", Pingresp, 13)
	}
	if Disconnect != 14 {
		t.Errorf("Const for Disconnect is %d, should be %d", Disconnect, 14)
	}
}

func TestConnackConsts(t *testing.T) {
	if Accepted != 0x00 {
		t.Errorf("Const for Accepted is %d, should be %d", Accepted, 0)
	}
	if ErrRefusedBadProtocolVersion != 0x01 {
		t.Errorf("Const for RefusedBadProtocolVersion is %d, should be %d", ErrRefusedBadProtocolVersion, 1)
	}
	if ErrRefusedIDRejected != 0x02 {
		t.Errorf("Const for RefusedIDRejected is %d, should be %d", ErrRefusedIDRejected, 2)
	}
	if ErrRefusedServerUnavailable != 0x03 {
		t.Errorf("Const for RefusedServerUnavailable is %d, should be %d", ErrRefusedServerUnavailable, 3)
	}
	if ErrRefusedBadUsernameOrPassword != 0x04 {
		t.Errorf("Const for RefusedBadUsernameOrPassword is %d, should be %d", ErrRefusedBadUsernameOrPassword, 4)
	}
	if ErrRefusedNotAuthorised != 0x05 {
		t.Errorf("Const for RefusedNotAuthorised is %d, should be %d", ErrRefusedNotAuthorised, 5)
	}
}

func TestConnectPacket(t *testing.T) {
	connectPacketBytes := bytes.NewBuffer([]byte{16, 52, 0, 4, 77, 81, 84, 84, 4, 204, 0, 0, 0, 0, 0, 4, 116, 101, 115, 116, 0, 12, 84, 101, 115, 116, 32, 80, 97, 121, 108, 111, 97, 100, 0, 8, 116, 101, 115, 116, 117, 115, 101, 114, 0, 8, 116, 101, 115, 116, 112, 97, 115, 115})
	packet, err := ReadPacket(connectPacketBytes)
	if err != nil {
		t.Fatalf("Error reading packet: %s", err.Error())
	}
	cp := packet.(*ConnectPacket)
	if cp.ProtocolName != "MQTT" {
		t.Errorf("Connect Packet ProtocolName is %s, should be %s", cp.ProtocolName, "MQTT")
	}
	if cp.ProtocolVersion != 4 {
		t.Errorf("Connect Packet ProtocolVersion is %d, should be %d", cp.ProtocolVersion, 4)
	}
	if cp.UsernameFlag != true {
		t.Errorf("Connect Packet UsernameFlag is %t, should be %t", cp.UsernameFlag, true)
	}
	if cp.Username != "testuser" {
		t.Errorf("Connect Packet Username is %s, should be %s", cp.Username, "testuser")
	}
	if cp.PasswordFlag != true {
		t.Errorf("Connect Packet PasswordFlag is %t, should be %t", cp.PasswordFlag, true)
	}
	if string(cp.Password) != "testpass" {
		t.Errorf("Connect Packet Password is %s, should be %s", string(cp.Password), "testpass")
	}
	if cp.WillFlag != true {
		t.Errorf("Connect Packet WillFlag is %t, should be %t", cp.WillFlag, true)
	}
	if cp.WillTopic != "test" {
		t.Errorf("Connect Packet WillTopic is %s, should be %s", cp.WillTopic, "test")
	}
	if cp.WillQos != 1 {
		t.Errorf("Connect Packet WillQos is %d, should be %d", cp.WillQos, 1)
	}
	if cp.WillRetain != false {
		t.Errorf("Connect Packet WillRetain is %t, should be %t", cp.WillRetain, false)
	}
	if string(cp.WillMessage) != "Test Payload" {
		t.Errorf("Connect Packet WillMessage is %s, should be %s", string(cp.WillMessage), "Test Payload")
	}
}

func TestPackUnpackControlPackets(t *testing.T) {
	packets := []ControlPacket{
		NewControlPacket(Connect).(*ConnectPacket),
		NewControlPacket(Connack).(*ConnackPacket),
		NewControlPacket(Publish).(*PublishPacket),
		NewControlPacket(Puback).(*PubackPacket),
		NewControlPacket(Pubrec).(*PubrecPacket),
		NewControlPacket(Pubrel).(*PubrelPacket),
		NewControlPacket(Pubcomp).(*PubcompPacket),
		NewControlPacket(Subscribe).(*SubscribePacket),
		NewControlPacket(Suback).(*SubackPacket),
		NewControlPacket(Unsubscribe).(*UnsubscribePacket),
		NewControlPacket(Unsuback).(*UnsubackPacket),
		NewControlPacket(Pingreq).(*PingreqPacket),
		NewControlPacket(Pingresp).(*PingrespPacket),
		NewControlPacket(Disconnect).(*DisconnectPacket),
	}
	buf := new(bytes.Buffer)
	for _, packet := range packets {
		buf.Reset()
		if err := packet.Write(buf); err != nil {
			t.Errorf("Write of %T returned error: %s", packet, err)
		}
		read, err := ReadPacket(buf)
		if err != nil {
			t.Errorf("Read of packed %T returned error: %s", packet, err)
		}
		if read.String() != packet.String() {
			t.Errorf("Read of packed %T did not equal original.\nExpected: %v\n     Got: %v", packet, packet, read)
		}
	}
}

func TestEncoding(t *testing.T) {
	if res, err := decodeByte(bytes.NewBuffer([]byte{0x56})); res != 0x56 || err != nil {
		t.Errorf("decodeByte([0x56]) did not return (0x56, nil) but (0x%X, %v)", res, err)
	}
	if res, err := decodeUint16(bytes.NewBuffer([]byte{0x56, 0x78})); res != 22136 || err != nil {
		t.Errorf("decodeUint16([0x5678]) did not return (22136, nil) but (%d, %v)", res, err)
	}
	if res := encodeUint16(22136); !bytes.Equal(res, []byte{0x56, 0x78}) {
		t.Errorf("encodeUint16(22136) did not return [0x5678] but [0x%X]", res)
	}

	strings := map[string][]byte{
		"foo":         {0x00, 0x03, 'f', 'o', 'o'},
		"\U0000FEFF":  {0x00, 0x03, 0xEF, 0xBB, 0xBF},
		"A\U0002A6D4": {0x00, 0x05, 'A', 0xF0, 0xAA, 0x9B, 0x94},
	}
	for str, encoded := range strings {
		if res, err := decodeString(bytes.NewBuffer(encoded)); res != str || err != nil {
			t.Errorf("decodeString(%v) did not return (%q, nil), but (%q, %v)", encoded, str, res, err)
		}
		if res := encodeString(str); !bytes.Equal(res, encoded) {
			t.Errorf("encodeString(%q) did not return [0x%X], but [0x%X]", str, encoded, res)
		}
	}

	lengths := map[int][]byte{
		0:         {0x00},
		127:       {0x7F},
		128:       {0x80, 0x01},
		16383:     {0xFF, 0x7F},
		16384:     {0x80, 0x80, 0x01},
		2097151:   {0xFF, 0xFF, 0x7F},
		2097152:   {0x80, 0x80, 0x80, 0x01},
		268435455: {0xFF, 0xFF, 0xFF, 0x7F},
	}
	for length, encoded := range lengths {
		if res, err := decodeLength(bytes.NewBuffer(encoded)); res != length || err != nil {
			t.Errorf("decodeLength([0x%X]) did not return (%d, nil) but (%d, %v)", encoded, length, res, err)
		}
		if res, err := encodeLength(length); !bytes.Equal(res, encoded) || err != nil {
			t.Errorf("encodeLength(%d) did not return [0x%X], but [0x%X]", length, encoded, res)
		}
	}
<<<<<<< HEAD
}

// isCopy checks if the original and copy are the same, recursively.
// It will fail the test if the values are different or if the pointer
// of the original and copy are the same.
func isCopy(t *testing.T, original, copy any, fieldName ...string) {
	t.Helper()

	log := func(field string, original, copy interface{}) {
		t.Logf("Field: %s", field)
		t.Logf("Original: %#v", original)
		t.Logf("Copy: %#v", copy)
	}

	originalValue := reflect.ValueOf(original)
	copyValue := reflect.ValueOf(copy)

	fullFieldName := ""
	if len(fieldName) > 0 {
		fullFieldName = fieldName[0]
		for _, name := range fieldName[1:] {
			fullFieldName += "." + name
		}
	}

	if originalValue.Kind() != copyValue.Kind() {
		log(fullFieldName, original, copy)
		t.Errorf("Kind of original and copy are different: %s != %s", originalValue.Kind(), copyValue.Kind())
	}

	switch originalValue.Kind() {
	case reflect.Ptr:
		if originalValue.Pointer() == copyValue.Pointer() {
			log(fullFieldName, original, copy)
			t.Errorf("Pointer of original and copy are the same: %x == %x", originalValue.Pointer(), copyValue.Pointer())
		}
		isCopy(t, originalValue.Elem().Interface(), copyValue.Elem().Interface(), append(fieldName, originalValue.Type().Elem().Name())...)
	case reflect.Slice:
		if originalValue.IsNil() && copyValue.IsNil() {
			return
		}
		if originalValue.IsNil() != copyValue.IsNil() {
			log(fullFieldName, original, copy)
			t.Errorf("IsNil of original and copy are different: %t != %t", originalValue.IsNil(), copyValue.IsNil())
		}
		if originalValue.Len() != copyValue.Len() {
			log(fullFieldName, original, copy)
			t.Errorf("Length of original and copy are different: %d != %d", originalValue.Len(), copyValue.Len())
		}
		if originalValue.Len() > 0 && originalValue.Pointer() == copyValue.Pointer() {
			log(fullFieldName, original, copy)
			t.Errorf("Pointer of original and copy are the same: %x == %x", originalValue.Pointer(), copyValue.Pointer())
		}
		for i := 0; i < originalValue.Len(); i++ {
			isCopy(t, originalValue.Index(i).Interface(), copyValue.Index(i).Interface(), append(fieldName, fmt.Sprintf("[%d]", i))...)
		}
	case reflect.Struct:
		for i := 0; i < originalValue.Type().NumField(); i++ {
			field := originalValue.Type().Field(i)
			isCopy(t, originalValue.Field(i).Interface(), copyValue.Field(i).Interface(), append(fieldName, field.Name)...)
		}
	default:
		if !reflect.DeepEqual(originalValue.Interface(), copyValue.Interface()) {
			log(fullFieldName, original, copy)
			t.Errorf("Values of original and copy are different: %v != %v", originalValue.Interface(), copyValue.Interface())
		}
	}
}

// createValidPointers creates valid pointer for map, slices or normal pointer if they are nil.
func createValidPointers(s any) {
	val := reflect.ValueOf(s).Elem()
	for i := range val.NumField() {
		field := val.Field(i)
		switch field.Kind() {
		case reflect.Ptr:
			if field.IsNil() {
				field.Set(reflect.New(field.Type().Elem()))
			}
		case reflect.Slice:
			if field.IsNil() {
				field.Set(reflect.MakeSlice(field.Type(), 1, 1))
			}
		case reflect.Map:
			if field.IsNil() {
				field.Set(reflect.MakeMap(field.Type()))
			}
		case reflect.Struct:
			createValidPointers(field.Addr().Interface())
		}
	}
}

func TestPacketCopy(t *testing.T) {
	packets := []ControlPacket{
		NewControlPacket(Connack).(*ConnackPacket),
		NewControlPacket(Connect).(*ConnectPacket),
		NewControlPacket(Disconnect).(*DisconnectPacket),
		NewControlPacket(Pingreq).(*PingreqPacket),
		NewControlPacket(Pingresp).(*PingrespPacket),
		NewControlPacket(Puback).(*PubackPacket),
		NewControlPacket(Pubcomp).(*PubcompPacket),
		NewControlPacket(Publish).(*PublishPacket),
		NewControlPacket(Pubrec).(*PubrecPacket),
		NewControlPacket(Pubrel).(*PubrelPacket),
		NewControlPacket(Suback).(*SubackPacket),
		NewControlPacket(Subscribe).(*SubscribePacket),
		NewControlPacket(Unsuback).(*UnsubackPacket),
		NewControlPacket(Unsubscribe).(*UnsubscribePacket),
	}

	for _, packet := range packets {
		createValidPointers(packet)
		copy := packet.Copy()

		isCopy(t, packet, copy)
	}
=======

	// Encoding or decoding data longer than 268,435,455 bytes should fail with an error (this check was added to
	// the 3.1.1 spec after publication). Checking this when sending avoids sending invalid packet.
	tooLong := []byte{0xFF, 0xFF, 0xFF, 0x80, 0x01}
	if _, err := decodeLength(bytes.NewBuffer(tooLong)); err == nil {
		t.Errorf("decodeLength([0x%X]) did not return error", tooLong)
	}
	if _, err := encodeLength(268435456); err == nil {
		t.Error("encodeLength(268435456) did not return error")
	}

	// When encoding a string longer than 2^16 bytes, the result must not exceed the length of the 16 bit header
	// (previously this was possible due to the use of uint16(len(field)) for the length and then writing the entirety of
	// field.
	overlengthStr := bytes.Repeat([]byte("A"), 65600)         // longer than 2^16
	if res := encodeBytes(overlengthStr); len(res) != 65537 { // Two byte length so 65535 + 2 = 65537
		t.Errorf("encodeBytes did not truncate overlength data (expected len 65538, received %d", len(res))
	}

>>>>>>> afbea503
}<|MERGE_RESOLUTION|>--- conflicted
+++ resolved
@@ -252,7 +252,25 @@
 			t.Errorf("encodeLength(%d) did not return [0x%X], but [0x%X]", length, encoded, res)
 		}
 	}
-<<<<<<< HEAD
+
+	// Encoding or decoding data longer than 268,435,455 bytes should fail with an error (this check was added to
+	// the 3.1.1 spec after publication). Checking this when sending avoids sending invalid packet.
+	tooLong := []byte{0xFF, 0xFF, 0xFF, 0x80, 0x01}
+	if _, err := decodeLength(bytes.NewBuffer(tooLong)); err == nil {
+		t.Errorf("decodeLength([0x%X]) did not return error", tooLong)
+	}
+	if _, err := encodeLength(268435456); err == nil {
+		t.Error("encodeLength(268435456) did not return error")
+	}
+
+	// When encoding a string longer than 2^16 bytes, the result must not exceed the length of the 16 bit header
+	// (previously this was possible due to the use of uint16(len(field)) for the length and then writing the entirety of
+	// field.
+	overlengthStr := bytes.Repeat([]byte("A"), 65600)         // longer than 2^16
+	if res := encodeBytes(overlengthStr); len(res) != 65537 { // Two byte length so 65535 + 2 = 65537
+		t.Errorf("encodeBytes did not truncate overlength data (expected len 65538, received %d", len(res))
+	}
+
 }
 
 // isCopy checks if the original and copy are the same, recursively.
@@ -370,25 +388,4 @@
 
 		isCopy(t, packet, copy)
 	}
-=======
-
-	// Encoding or decoding data longer than 268,435,455 bytes should fail with an error (this check was added to
-	// the 3.1.1 spec after publication). Checking this when sending avoids sending invalid packet.
-	tooLong := []byte{0xFF, 0xFF, 0xFF, 0x80, 0x01}
-	if _, err := decodeLength(bytes.NewBuffer(tooLong)); err == nil {
-		t.Errorf("decodeLength([0x%X]) did not return error", tooLong)
-	}
-	if _, err := encodeLength(268435456); err == nil {
-		t.Error("encodeLength(268435456) did not return error")
-	}
-
-	// When encoding a string longer than 2^16 bytes, the result must not exceed the length of the 16 bit header
-	// (previously this was possible due to the use of uint16(len(field)) for the length and then writing the entirety of
-	// field.
-	overlengthStr := bytes.Repeat([]byte("A"), 65600)         // longer than 2^16
-	if res := encodeBytes(overlengthStr); len(res) != 65537 { // Two byte length so 65535 + 2 = 65537
-		t.Errorf("encodeBytes did not truncate overlength data (expected len 65538, received %d", len(res))
-	}
-
->>>>>>> afbea503
 }